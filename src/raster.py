#!/usr/bin/env python
'''
Raster processor

Author (s): Shuai Zhang (UNC) and Alexander Corben (JPL)
'''

import utm
import logging
import numpy as np
import geoloc_raster
import raster_products
import SWOTWater.aggregate as ag
import coordinate_reference_systems as crs
import cnes.modules.geoloc.lib.geoloc as geoloc

from datetime import datetime
from scipy import interpolate
from SWOTWater.constants import PIXC_CLASSES
from cnes.common.lib.my_variables import GEN_RAD_EARTH_EQ, GEN_RAD_EARTH_POLE

LOGGER = logging.getLogger(__name__)

# Internal class values used in area aggregation
INTERIOR_WATER_KLASS = 1
WATER_EDGE_KLASS = 2
LAND_EDGE_KLASS = 3

# Center easting coordinate for utm zones
UTM_EASTING_CENTER = 500000

class L2PixcToRaster(object):
    '''Turns PixelClouds into Rasters'''
    def __init__( self,
                  config=None,
                  pixc=None,
                  debug_flag=False ):
        self.config = config
        self.pixc = pixc
        self.debug_flag = debug_flag

    def process(self):
        # Parse the config and set defaults
        self.parse_config_defaults()

        # Do improved geolocation if specified in config
        if self.config['do_improved_geolocation']:
            self.do_improved_geolocation()

        product = self.do_raster_processing()

        return product

    def do_improved_geolocation(self):
        LOGGER.info('Rasterizing for improved geolocation')
        improved_geoloc_raster_proc = RasterProcessor(
            self.config['projection_type'],
            self.config['improved_geolocation_res'],
            self.config['improved_geolocation_buffer_size'],
            self.config['height_agg_method'],
            self.config['area_agg_method'],
            self.config['interior_water_classes'],
            self.config['water_edge_classes'],
            self.config['land_edge_classes'],
            self.config['dark_water_classes'])

        improved_geoloc_raster_proc.rasterize(self.pixc)
        improved_geoloc_raster = improved_geoloc_raster_proc.build_product()

        new_lat, new_lon, new_height = geoloc_raster.geoloc_raster(
            self.pixc, improved_geoloc_raster, self.config)

        self.pixc['pixel_cloud']['latitude'] = new_lat
        self.pixc['pixel_cloud']['longitude'] = new_lon

    def do_raster_processing(self):
        LOGGER.info('Rasterizing')
        raster_proc = RasterProcessor(
            self.config['projection_type'],
            self.config['resolution'],
            self.config['buffer_size'],
            self.config['height_agg_method'],
            self.config['area_agg_method'],
            self.config['interior_water_classes'],
            self.config['water_edge_classes'],
            self.config['land_edge_classes'],
            self.config['dark_water_classes'])

        raster_proc.rasterize(self.pixc)
        return raster_proc.build_product()

    def parse_config_defaults(self):
        config_defaults = {'projection_type':'utm',
                           'resolution':100,
                           'buffer_size':100,
                           'height_agg_method':'weight',
                           'area_agg_method':'composite',
                           'interior_water_classes':[PIXC_CLASSES['open_water'],
                                                     PIXC_CLASSES['dark_water']],
                           'water_edge_classes':[PIXC_CLASSES['water_near_land'],
                                                 PIXC_CLASSES['dark_water_edge']],
                           'land_edge_classes':[PIXC_CLASSES['land_near_water'],
                                                PIXC_CLASSES['land_near_dark_water']],
                           'dark_water_classes':[PIXC_CLASSES['dark_water'],
                                                 PIXC_CLASSES['dark_water_edge'],
                                                 PIXC_CLASSES['land_near_dark_water']],
                           'do_improved_geolocation':True,
                           'improved_geolocation_method':'taylor',
                           'improved_geolocation_res':500,
                           'improved_geolocation_buffer_size':500}

        for key in config_defaults:
            try:
                tmp = self.config[key]
            except KeyError:
                self.config[key] = config_defaults[key]

<<<<<<< HEAD
class RasterProcessor(object):
    def __init__(self, projection_type, resolution, buffer_size,
                 height_agg_method, area_agg_method, interior_water_classes,
                 water_edge_classes, land_edge_classes, dark_water_classes,
                 debug_flag=False):
        '''Initialize'''
        self.projection_type = projection_type
        self.resolution = resolution
        self.buffer_size = buffer_size
        self.height_agg_method = height_agg_method
        self.area_agg_method = area_agg_method
        self.interior_water_classes = interior_water_classes
        self.water_edge_classes = water_edge_classes
        self.land_edge_classes = land_edge_classes
        self.dark_water_classes = dark_water_classes
        self.debug_flag = debug_flag
=======
    def rasterize(self):
        '''Rasterize'''
        self.parse_config_defaults()

        # Get pixelcloud variables
        pixc_group = self.pixc['pixel_cloud']
        lats = pixc_group['latitude'][:]
        lons = pixc_group['longitude'][:]
        heights = pixc_group['height'][:]
        klass = pixc_group['classification'][:]
        pixel_area = pixc_group['pixel_area'][:]
        num_rare_looks = pixc_group['eff_num_rare_looks'][:]
        num_med_looks = pixc_group['eff_num_medium_looks'][:]
        ifgram = pixc_group['interferogram'][:]
        power1 = pixc_group['power_minus_y'][:]
        power2 = pixc_group['power_plus_y'][:]
        dlat_dphi = pixc_group['dlatitude_dphase'][:]
        dlon_dphi = pixc_group['dlongitude_dphase'][:]
        dh_dphi = pixc_group['dheight_dphase'][:]
        phase_noise_std = pixc_group['phase_noise_std'][:]
        water_fraction = pixc_group['water_frac'][:]
        water_fraction_uncert = pixc_group['water_frac_uncert'][:]
        darea_dheight = pixc_group['darea_dheight'][:]
        Pfd = pixc_group['false_detection_rate'][:]
        Pmd = pixc_group['missed_detection_rate'][:]
        cross_trk = pixc_group['cross_track'][:]
        sig0 = pixc_group['sig0'][:]
        inc = pixc_group['inc'][:]

        height_std_pix = np.abs(phase_noise_std * dh_dphi)
        # set bad pix height std to high number to deweight
        # instead of giving infs/nans
        bad_num = 1.0e5
        height_std_pix[height_std_pix<=0] = bad_num
        height_std_pix[np.isinf(height_std_pix)] = bad_num
        height_std_pix[np.isnan(height_std_pix)] = bad_num

        looks_to_efflooks = self.pixc['pixel_cloud'].looks_to_efflooks

        mask = self.get_mask()

        # Set temp classes using those defined in the config
        klass_tmp = np.zeros_like(klass)
        klass_tmp[np.isin(klass, self.config['interior_water_classes'])] = \
            INTERIOR_WATER_KLASS
        klass_tmp[np.isin(klass, self.config['water_edge_classes'])] = \
            WATER_EDGE_KLASS
        klass_tmp[np.isin(klass, self.config['land_edge_classes'])] = \
            LAND_EDGE_KLASS
>>>>>>> 6b8eb57b

    def rasterize(self, pixc):
        '''Rasterize'''
        self.cycle_number = pixc.cycle_number
        self.pass_number = pixc.pass_number
        # TODO: Update tile numbers/names when tiling is implemented
        self.tile_numbers = pixc.tile_number
        self.tile_names = pixc.tile_name

        pixc_mask = get_pixc_mask(pixc)
        # Exclude classes not defined in the processor
        pixc_mask = np.logical_and(
            pixc_mask,
            np.isin(pixc['pixel_cloud']['classification'],
                    np.concatenate((self.interior_water_classes,
                                    self.water_edge_classes,
                                    self.land_edge_classes,
                                    self.dark_water_classes))))

        LOGGER.info('Calculating Projection Parameters')

        corners = ((pixc.inner_first_latitude, lon_360to180(pixc.inner_first_longitude)),
                   (pixc.inner_last_latitude, lon_360to180(pixc.inner_last_longitude)),
                   (pixc.outer_first_latitude, lon_360to180(pixc.outer_first_longitude)),
                   (pixc.outer_last_latitude, lon_360to180(pixc.outer_last_longitude)))

        self.create_projection_from_bbox(corners)

        # Create an empty Raster
        empty_product = self.build_product(populate_values=False)
        # Return empty product if pixc is empty
        if len(pixc['pixel_cloud']['latitude'])==0:
            LOGGER.warn('Empty Pixel Cloud: returning empty raster')
            return empty_product

        self.proj_mapping = empty_product.get_raster_mapping(pixc, pixc_mask)

<<<<<<< HEAD
        LOGGER.info('Rasterizing data')
        self.aggregate_wse(pixc, pixc_mask)
        self.aggregate_water_area(pixc, pixc_mask)
        self.aggregate_cross_track(pixc, pixc_mask)
        self.aggregate_sig0(pixc, pixc_mask)
        self.aggregate_inc(pixc, pixc_mask)
        self.aggregate_num_pixels(pixc, pixc_mask)
        self.aggregate_dark_frac(pixc, pixc_mask)
        self.aggregate_corrections(pixc, pixc_mask)
        self.apply_wse_corrections()

        if self.debug_flag:
            self.aggregate_classification(pixc, pixc_mask)

    def create_projection_from_bbox(self, corners):
        # catch invalid projection type
        if self.projection_type != 'utm' and self.projection_type != 'geo':
            raise Exception('Unknown projection type: {}'.format(
                self.projection_type))

        # get corners separately
        in_1st = corners[0]
        in_last = corners[1]
        out_1st = corners[2]
        out_last = corners[3]

        x_min = np.min(np.array([in_1st[1],in_last[1],out_1st[1],out_last[1]]))
        y_min = np.min(np.array([in_1st[0],in_last[0],out_1st[0],out_last[0]]))
        x_max = np.max(np.array([in_1st[1],in_last[1],out_1st[1],out_last[1]]))
        y_max = np.max(np.array([in_1st[0],in_last[0],out_1st[0],out_last[0]]))
        proj_center_x = 0

        # find the UTM zone number for the middle of the swath-tile
        if self.projection_type=='utm':
            lat_mid = (in_1st[0] + in_last[0] + out_1st[0] + out_last[0])/4.0
            lon_mid = (in_1st[1] + in_last[1] + out_1st[1] + out_last[1])/4.0
            x_mid, y_mid, utm_num, zone_mid = utm.from_latlon(lat_mid, lon_mid)

            x_min, y_min, u_num, u_zone = utm.from_latlon(y_min, x_min,
                                                          force_zone_number=utm_num)
            x_max, y_max, u_num1, u_zone1 = utm.from_latlon(y_max, x_max,
                                                            force_zone_number=utm_num)
            proj_center_x = UTM_EASTING_CENTER

        # round limits to the nearest bin (centered at proj_center_x) and add buffer
        x_min = round((x_min - proj_center_x) / self.resolution) * self.resolution \
                + proj_center_x - self.buffer_size
        x_max = round((x_max - proj_center_x) / self.resolution) * self.resolution \
                + proj_center_x + self.buffer_size
        y_min = round(y_min  / self.resolution) * self.resolution - self.buffer_size
        y_max = round(y_max / self.resolution) * self.resolution + self.buffer_size

        self.x_min = x_min
        self.x_max = x_max
        self.y_min = y_min
        self.y_max = y_max
        self.size_x = round((x_max - x_min) / self.resolution).astype(int) + 1
        self.size_y = round((y_max - y_min) / self.resolution).astype(int) + 1

        if self.projection_type=='utm':
            self.utm_zone_num = utm_num
            if zone_mid >= 'N':
                self.utm_hemisphere = 'N'
            else:
                self.utm_hemisphere = 'S'
            self.mgrs_latitude_band = zone_mid

        LOGGER.info({'proj': self.projection_type,
                     'res': self.resolution,
                     'x_min': self.x_min,
                     'x_max': self.x_max,
                     'size_x': self.size_x,
                     'y_min': self.y_min,
                     'y_max': self.y_max,
                     'size_y': self.size_y})

    def aggregate_wse(self, pixc, mask):
        pixc_height = pixc['pixel_cloud']['height']
        pixc_num_rare_looks = pixc['pixel_cloud']['eff_num_rare_looks']
        pixc_num_med_looks = pixc['pixel_cloud']['eff_num_medium_looks']

        pixc_latitude = pixc['pixel_cloud']['latitude']
        pixc_longitude = pixc['pixel_cloud']['longitude']

        # flatten the interferogram for wse aggregation
        pixc_ifgram = pixc['pixel_cloud']['interferogram']
        target_xyz = geoloc.convert_llh2ecef(pixc_latitude, pixc_longitude,
                                             pixc_height, GEN_RAD_EARTH_EQ,
                                             GEN_RAD_EARTH_POLE)

        tvp_plus_y_antenna_xyz = (pixc['tvp']['plus_y_antenna_x'],
                                  pixc['tvp']['plus_y_antenna_y'],
                                  pixc['tvp']['plus_y_antenna_z'])
        tvp_minus_y_antenna_xyz = (pixc['tvp']['minus_y_antenna_x'],
                                   pixc['tvp']['minus_y_antenna_y'],
                                   pixc['tvp']['minus_y_antenna_z'])
        pixc_tvp_index = get_sensor_index(pixc)
        pixc_wavelength = pixc.wavelength
        flat_ifgram = compute_interferogram_flatten(pixc_ifgram,
                                                    tvp_plus_y_antenna_xyz,
                                                    tvp_minus_y_antenna_xyz,
                                                    pixc_tvp_index,
                                                    pixc_wavelength,
                                                    target_xyz)

        pixc_power_plus_y = pixc['pixel_cloud']['power_plus_y']
        pixc_power_minus_y = pixc['pixel_cloud']['power_minus_y']

        pixc_dh_dphi = pixc['pixel_cloud']['dheight_dphase']
        pixc_dlat_dphi = pixc['pixel_cloud']['dlatitude_dphase']
        pixc_dlon_dphi = pixc['pixel_cloud']['dlongitude_dphase']
        pixc_phase_noise_std = pixc['pixel_cloud']['phase_noise_std']

        pixc_height_std = np.abs(pixc_phase_noise_std * pixc_dh_dphi)
        # set bad pix height std to high number to deweight
        # instead of giving infs/nans
        bad_num = 1.0e5
        pixc_height_std[pixc_height_std<=0] = bad_num
        pixc_height_std[np.isinf(pixc_height_std)] = bad_num
        pixc_height_std[np.isnan(pixc_height_std)] = bad_num

        looks_to_efflooks = pixc['pixel_cloud'].looks_to_efflooks

        # Only aggregate heights for interior water and water edges
        pixc_klass = pixc['pixel_cloud']['classification']
        mask = np.logical_and(mask,
                              np.isin(pixc_klass, np.concatenate((
                                  self.interior_water_classes,
                                  self.water_edge_classes))))

        self.wse = np.ma.masked_all((self.size_y, self.size_x))
        self.wse_u = np.ma.masked_all((self.size_y, self.size_x))

        for i in range(0, self.size_y):
            for j in range(0, self.size_x):
                if len(self.proj_mapping[i][j]) != 0:
                    good = mask[self.proj_mapping[i][j]]
=======
        # Create a product with additional fields if in debug mode
        if self.debug_flag:
            raster_data = raster_products.RasterDebug()
        else:
            raster_data = raster_products.Raster()

        ones_result = np.array([[1 for i in range(self.proj_info['size_x'])]
                                for i in range(self.proj_info['size_y'])])

        out_h = raster_data['height'].fill_value*ones_result
        out_h_uc = raster_data['height_uncert'].fill_value*ones_result
        out_area = raster_data['water_area'].fill_value*ones_result
        out_area_uc = raster_data['water_area_uncert'].fill_value*ones_result
        out_area_frac = raster_data['water_frac'].fill_value*ones_result
        out_area_frac_uc = raster_data['water_frac_uncert'].fill_value*ones_result
        out_cross_trk = raster_data['cross_track'].fill_value*ones_result
        out_sig0 = raster_data['sig0'].fill_value*ones_result
        out_sig0_std = raster_data['sig0_uncert'].fill_value*ones_result
        out_inc = raster_data['inc'].fill_value*ones_result
        out_num_pixels = raster_data['num_pixels'].fill_value*ones_result
        out_dark_frac = raster_data['dark_frac'].fill_value*ones_result

        if self.debug_flag:
            out_classification = raster_data['classification'].fill_value*ones_result

        LOGGER.info('Rasterizing data')
        for i in range(0, self.proj_info['size_y']):
            for j in range(0, self.proj_info['size_x']):
                if len(proj_mapping[i][j]) != 0:
                    good = mask[proj_mapping[i][j]]
                    # Aggregate heights excluding land edges
                    good_heights = np.logical_and(good,
                        klass_tmp[proj_mapping[i][j]]!=LAND_EDGE_KLASS)
>>>>>>> 6b8eb57b
                    grid_height = ag.height_with_uncerts(
                        pixc_height[self.proj_mapping[i][j]],
                        good,
                        pixc_num_rare_looks[self.proj_mapping[i][j]],
                        pixc_num_med_looks[self.proj_mapping[i][j]],
                        flat_ifgram[self.proj_mapping[i][j]],
                        pixc_power_minus_y[self.proj_mapping[i][j]],
                        pixc_power_plus_y[self.proj_mapping[i][j]],
                        looks_to_efflooks,
                        pixc_dh_dphi[self.proj_mapping[i][j]],
                        pixc_dlat_dphi[self.proj_mapping[i][j]],
                        pixc_dlon_dphi[self.proj_mapping[i][j]],
                        pixc_height_std[self.proj_mapping[i][j]],
                        method=self.height_agg_method)

                    self.wse[i][j] = grid_height[0]
                    self.wse_u[i][j] = grid_height[2]

    def aggregate_water_area(self, pixc, mask):
        pixc_pixel_area = pixc['pixel_cloud']['pixel_area']
        pixc_water_fraction = pixc['pixel_cloud']['water_frac']
        pixc_water_fraction_uncert = pixc['pixel_cloud']['water_frac_uncert']
        pixc_darea_dheight = pixc['pixel_cloud']['darea_dheight']
        pixc_pfd = pixc['pixel_cloud']['false_detection_rate']
        pixc_pmd = pixc['pixel_cloud']['missed_detection_rate']
        pixc_klass = pixc['pixel_cloud']['classification']

        # Aggregate areas using interior water and edges
        tmp_klass = np.zeros_like(pixc_klass)
        tmp_klass[np.isin(pixc_klass, self.interior_water_classes)] = \
            INTERIOR_WATER_KLASS
        tmp_klass[np.isin(pixc_klass, self.water_edge_classes)] = \
            WATER_EDGE_KLASS
        tmp_klass[np.isin(pixc_klass, self.land_edge_classes)] = \
            LAND_EDGE_KLASS

        self.water_area = np.ma.masked_all((self.size_y, self.size_x))
        self.water_area_u = np.ma.masked_all((self.size_y, self.size_x))
        self.water_frac = np.ma.masked_all((self.size_y, self.size_x))
        self.water_frac_u = np.ma.masked_all((self.size_y, self.size_x))

<<<<<<< HEAD
        for i in range(0, self.size_y):
            for j in range(0, self.size_x):
                if len(self.proj_mapping[i][j]) != 0:
                    good = mask[self.proj_mapping[i][j]]
=======
                    # Aggregate areas
>>>>>>> 6b8eb57b
                    grid_area = ag.area_with_uncert(
                        pixc_pixel_area[self.proj_mapping[i][j]],
                        pixc_water_fraction[self.proj_mapping[i][j]],
                        pixc_water_fraction_uncert[self.proj_mapping[i][j]],
                        pixc_darea_dheight[self.proj_mapping[i][j]],
                        tmp_klass[self.proj_mapping[i][j]],
                        pixc_pfd[self.proj_mapping[i][j]],
                        pixc_pmd[self.proj_mapping[i][j]],
                        good,
                        method=self.area_agg_method,
                        interior_water_klass=INTERIOR_WATER_KLASS,
                        water_edge_klass=WATER_EDGE_KLASS,
                        land_edge_klass=LAND_EDGE_KLASS)

<<<<<<< HEAD
                    self.water_area[i][j] = grid_area[0]
                    self.water_area_u[i][j] = grid_area[1]
                    self.water_frac[i][j] = grid_area[0]/(self.resolution**2)
                    self.water_frac_u[i][j] = grid_area[1]/(self.resolution**2)

    def aggregate_cross_track(self, pixc, mask):
        pixc_cross_track = pixc['pixel_cloud']['cross_track']

        self.cross_track = np.ma.masked_all((self.size_y, self.size_x))

        for i in range(0, self.size_y):
            for j in range(0, self.size_x):
                if len(self.proj_mapping[i][j]) != 0:
                    good = mask[self.proj_mapping[i][j]]
                    self.cross_track[i][j] = ag.simple(
                        pixc_cross_track[self.proj_mapping[i][j]][good], metric='mean')

    def aggregate_sig0(self, pixc, mask):
        pixc_sig0 = pixc['pixel_cloud']['sig0']
        pixc_num_rare_looks = pixc['pixel_cloud']['eff_num_rare_looks']
        pixc_num_med_looks = pixc['pixel_cloud']['eff_num_medium_looks']

        self.sig0 = np.ma.masked_all((self.size_y, self.size_x))
        self.sig0_u = np.ma.masked_all((self.size_y, self.size_x))

        for i in range(0, self.size_y):
            for j in range(0, self.size_x):
                if len(self.proj_mapping[i][j]) != 0:
                    good = mask[self.proj_mapping[i][j]]
                    self.sig0[i][j] = ag.simple(
                        pixc_sig0[self.proj_mapping[i][j]][good], metric='mean')
                    self.sig0_u[i][j] = ag.height_uncert_std(
                        pixc_sig0[self.proj_mapping[i][j]],
                        good,
                        pixc_num_rare_looks[self.proj_mapping[i][j]],
                        pixc_num_med_looks[self.proj_mapping[i][j]])

    def aggregate_inc(self, pixc, mask):
        pixc_inc = pixc['pixel_cloud']['inc']

        self.inc = np.ma.masked_all((self.size_y, self.size_x))

        for i in range(0, self.size_y):
            for j in range(0, self.size_x):
                if len(self.proj_mapping[i][j]) != 0:
                    good = mask[self.proj_mapping[i][j]]
                    self.inc[i][j] = ag.simple(
                        pixc_inc[self.proj_mapping[i][j]][good], metric='mean')

    def aggregate_num_pixels(self, pixc, mask):
        self.num_pixels = np.ma.masked_all((self.size_y, self.size_x))

        for i in range(0, self.size_y):
            for j in range(0, self.size_x):
                if len(self.proj_mapping[i][j]) != 0:
                    good = mask[self.proj_mapping[i][j]]
                    self.num_pixels[i][j] = ag.simple(good, metric='sum')

    def aggregate_dark_frac(self, pixc, mask):
        pixc_klass = pixc['pixel_cloud']['classification']
        pixc_pixel_area = pixc['pixel_cloud']['pixel_area']
        pixc_water_fraction = pixc['pixel_cloud']['water_frac']

        self.dark_frac = np.ma.masked_all((self.size_y, self.size_x))

        for i in range(0, self.size_y):
            for j in range(0, self.size_x):
                if len(self.proj_mapping[i][j]) != 0:
                    good = mask[self.proj_mapping[i][j]]
                    self.dark_frac[i][j] = self.calc_dark_frac(
                        pixc_pixel_area[self.proj_mapping[i][j]][good],
                        pixc_klass[self.proj_mapping[i][j]][good],
                        pixc_water_fraction[self.proj_mapping[i][j]][good])
=======
                    out_area[i][j] = grid_area[0]
                    out_area_uc[i][j] = grid_area[1]
                    out_area_frac[i][j] = grid_area[0]/(self.proj_info['proj_res']**2)
                    out_area_frac_uc[i][j] = grid_area[1]/(self.proj_info['proj_res']**2)

                    # Aggregate cross_track
                    out_cross_trk[i][j] = ag.simple(
                        cross_trk[proj_mapping[i][j]][good])

                    # Aggregate sigma0
                    out_sig0[i][j] = ag.simple(
                        sig0[proj_mapping[i][j]][good], metric='mean')
                    out_sig0_std[i][j] = ag.height_uncert_std(
                        sig0[proj_mapping[i][j]],
                        good,
                        num_rare_looks[proj_mapping[i][j]],
                        num_med_looks[proj_mapping[i][j]])

                    # Aggregate incidence angle
                    out_inc[i][j] = ag.simple(
                        inc[proj_mapping[i][j]][good], metric='mean')

                    # Aggregate number of pixels
                    out_num_pixels[i][j] = ag.simple(good, metric='sum')

                    # Aggregate dark fraction
                    out_dark_frac[i][j] = self.calc_dark_frac(
                        pixel_area[proj_mapping[i][j]][good],
                        klass[proj_mapping[i][j]][good],
                        water_fraction[proj_mapping[i][j]][good])

                    # Aggregate binary classification
                    if self.debug_flag:
                        out_classification[i][j] = ag.simple(
                            klass[proj_mapping[i][j]][good], metric='mode')

        # TODO: rethink handling of this, but for now uncert can be inf or nan
        # if water area is 0. Set to fill value.
        out_area_frac_uc[np.logical_or(np.isnan(out_area_frac_uc),
            np.isinf(out_area_frac_uc))] = raster_data['water_frac_uncert'].fill_value
        out_h_uc[np.isnan(out_h_uc)] = raster_data['height_uncert'].fill_value

        # Assemble the product
        LOGGER.info('Assembling Raster Product')
        current_datetime = datetime.utcnow()
        raster_data.history = "{:04d}-{:02d}-{:02d}".format(current_datetime.year,
                                                            current_datetime.month,
                                                            current_datetime.day)
        raster_data.cycle_number = self.pixc.cycle_number
        raster_data.pass_number = self.pixc.pass_number
        raster_data.tile_numbers = self.pixc.tile_number
        raster_data.tile_names = self.pixc.tile_name
        raster_data.proj_type = self.proj_info['proj_type']
        raster_data.proj_res = self.proj_info['proj_res']
        raster_data.utm_num = self.proj_info['utm_num']
        raster_data.utm_band = self.proj_info['utm_band']
        raster_data.x_min = self.proj_info['x_min']
        raster_data.x_max = self.proj_info['x_max']
        raster_data.y_min = self.proj_info['y_min']
        raster_data.y_max = self.proj_info['y_max']
        raster_data['x'] = np.linspace(self.proj_info['x_min'],
                                       self.proj_info['x_max'],
                                       self.proj_info['size_x'])
        raster_data['y'] = np.linspace(self.proj_info['y_min'],
                                       self.proj_info['y_max'],
                                       self.proj_info['size_y'])
        raster_data['height'] = out_h
        raster_data['height_uncert'] = out_h_uc
        raster_data['water_area'] = out_area
        raster_data['water_area_uncert'] = out_area_uc
        raster_data['water_frac'] = out_area_frac
        raster_data['water_frac_uncert'] = out_area_frac_uc
        raster_data['cross_track'] = out_cross_trk
        raster_data['sig0'] = out_sig0
        raster_data['sig0_uncert'] = out_sig0_std
        raster_data['inc'] = out_inc
        raster_data['num_pixels'] = out_num_pixels
        raster_data['dark_frac'] = out_dark_frac

        if self.debug_flag:
            raster_data['classification'] = out_classification

        return raster_data

    def get_mask(self):
        lats = self.pixc['pixel_cloud']['latitude'][:]
        lons = self.pixc['pixel_cloud']['longitude'][:]
        area = self.pixc['pixel_cloud']['pixel_area'][:]
        klass = self.pixc['pixel_cloud']['classification'][:]
        mask = np.ones(np.shape(self.pixc['pixel_cloud']['latitude']))

        if np.ma.is_masked(lats):
            mask[lats.mask] = 0
        if np.ma.is_masked(lons):
            mask[lons.mask] = 0
        if np.ma.is_masked(area):
            mask[area.mask] = 0

        mask[np.isnan(lats)] = 0
        mask[np.isnan(lons)] = 0
        mask[np.isnan(klass)] = 0

        # bounds for valid utc
        mask[lats >= 84.0] = 0
        mask[lats <= -80.0] = 0

        return mask==1
>>>>>>> 6b8eb57b

    def calc_dark_frac(self, pixel_area, klass, water_frac):
        water_frac[water_frac<0] = 0
        klass_dark = np.isin(klass, self.dark_water_classes)
        dark_area = np.sum(pixel_area[klass_dark]*water_frac[klass_dark])
        total_area = np.sum(pixel_area*water_frac)

        # If we don't have any water at all, we have no dark water...
        if np.sum(total_area)==0:
            return 0

        return dark_area/total_area

    def aggregate_classification(self, pixc, mask):
        pixc_klass = pixc['pixel_cloud']['classification']

        self.classification = np.ma.masked_all((self.size_y, self.size_x))

        for i in range(0, self.size_y):
            for j in range(0, self.size_x):
                if len(self.proj_mapping[i][j]) != 0:
                    good = mask[self.proj_mapping[i][j]]
                    self.classification[i][j] = ag.simple(
                        pixc_klass[self.proj_mapping[i][j]][good], metric='mode')

    def aggregate_corrections(self, pixc, mask):
        pixc_geoid = pixc['pixel_cloud']['geoid']
        pixc_solid_earth_tide = pixc['pixel_cloud']['solid_earth_tide']
        pixc_load_tide_sol1 = pixc['pixel_cloud']['load_tide_sol1']
        pixc_load_tide_sol2 = pixc['pixel_cloud']['load_tide_sol2']
        pixc_pole_tide = pixc['pixel_cloud']['pole_tide']
        pixc_model_dry_tropo_cor = pixc['pixel_cloud']['model_dry_tropo_cor']
        pixc_model_wet_tropo_cor = pixc['pixel_cloud']['model_wet_tropo_cor']
        pixc_iono_cor_gim_ka = pixc['pixel_cloud']['iono_cor_gim_ka']

        self.geoid = np.ma.masked_all((self.size_y, self.size_x))
        self.solid_earth_tide = np.ma.masked_all((self.size_y, self.size_x))
        self.load_tide_sol1 = np.ma.masked_all((self.size_y, self.size_x))
        self.load_tide_sol2 = np.ma.masked_all((self.size_y, self.size_x))
        self.pole_tide = np.ma.masked_all((self.size_y, self.size_x))
        self.model_dry_tropo_cor = np.ma.masked_all((self.size_y, self.size_x))
        self.model_wet_tropo_cor = np.ma.masked_all((self.size_y, self.size_x))
        self.iono_cor_gim_ka = np.ma.masked_all((self.size_y, self.size_x))

        for i in range(0, self.size_y):
            for j in range(0, self.size_x):
                if len(self.proj_mapping[i][j]) != 0:
                    good = mask[self.proj_mapping[i][j]]
                    self.geoid[i][j] = ag.simple(
                        pixc_geoid[self.proj_mapping[i][j]][good], metric='mean')
                    self.solid_earth_tide[i][j] = ag.simple(
                        pixc_solid_earth_tide[self.proj_mapping[i][j]][good], metric='mean')
                    self.load_tide_sol1[i][j] = ag.simple(
                        pixc_load_tide_sol1[self.proj_mapping[i][j]][good], metric='mean')
                    self.load_tide_sol2[i][j] = ag.simple(
                        pixc_load_tide_sol2[self.proj_mapping[i][j]][good], metric='mean')
                    self.pole_tide[i][j] = ag.simple(
                        pixc_pole_tide[self.proj_mapping[i][j]][good], metric='mean')
                    self.model_dry_tropo_cor[i][j] = ag.simple(
                        pixc_model_dry_tropo_cor[self.proj_mapping[i][j]][good], metric='mean')
                    self.model_wet_tropo_cor[i][j] = ag.simple(
                        pixc_model_wet_tropo_cor[self.proj_mapping[i][j]][good], metric='mean')
                    self.iono_cor_gim_ka[i][j] = ag.simple(
                        pixc_iono_cor_gim_ka[self.proj_mapping[i][j]][good], metric='mean')

    def apply_wse_corrections(self):
        self.wse -= (
            self.geoid +
            self.solid_earth_tide +
            self.load_tide_sol1 +
            self.pole_tide)

    def build_product(self, populate_values=True):
        # Assemble the product
        LOGGER.info('Assembling Raster Product - populated?: {}'.format(populate_values))

        if self.projection_type == 'utm':
            if self.debug_flag:
                product = raster_products.RasterUTMDebug()
            else:
                product = raster_products.RasterUTM()
        elif self.projection_type == 'geo':
            if self.debug_flag:
                product = raster_products.RasterGeoDebug()
            else:
                product = raster_products.RasterGeo()

        current_datetime = datetime.utcnow()
        product.history = "{:04d}-{:02d}-{:02d}".format(current_datetime.year,
                                                        current_datetime.month,
                                                        current_datetime.day)
        product.cycle_number = self.cycle_number
        product.pass_number = self.pass_number
        product.tile_numbers = self.tile_numbers
        product.tile_names = self.tile_names
        product.resolution = self.resolution

        if self.projection_type == 'utm':
            product.utm_zone_num = self.utm_zone_num
            product.mgrs_latitude_band = self.mgrs_latitude_band
            product.x_min = self.x_min
            product.x_max = self.x_max
            product.y_min = self.y_min
            product.y_max = self.y_max
            product['x'] = np.linspace(self.x_min,
                                       self.x_max,
                                       self.size_x)
            product['y'] = np.linspace(self.y_min,
                                       self.y_max,
                                       self.size_y)
            coordinate_system = crs.utm_crs(self.utm_zone_num,
                                            self.utm_hemisphere)
            product.VARIABLES['crs']['projected_crs_name'] = coordinate_system.name
            product.VARIABLES['crs']['false_northing'] = coordinate_system.false_northing.value
            product.VARIABLES['crs']['longitude_of_central_meridian'] = coordinate_system.central_meridian.value

        elif self.projection_type == 'geo':
            product.longitude_min = self.x_min
            product.longitude_max = self.x_max
            product.latitude_min = self.y_min
            product.latitude_max = self.y_max
            product['longitude'] = np.linspace(self.x_min,
                                               self.x_max,
                                               self.size_x)
            product['latitude'] = np.linspace(self.y_min,
                                              self.y_max,
                                              self.size_y)
            coordinate_system = crs.wgs84_crs()

        product.VARIABLES['crs']['crs_wkt'] = str(coordinate_system)

        if populate_values:
            product['wse'] = self.wse
            product['wse_uncert'] = self.wse_u
            product['water_area'] = self.water_area
            product['water_area_uncert'] = self.water_area_u
            product['water_frac'] = self.water_frac
            product['water_frac_uncert'] = self.water_frac_u
            product['cross_track'] = self.cross_track
            product['sig0'] = self.sig0
            product['sig0_uncert'] = self.sig0_u
            product['inc'] = self.inc
            product['num_pixels'] = self.num_pixels
            product['dark_frac'] = self.dark_frac
            product['geoid'] = self.geoid
            product['solid_earth_tide'] = self.solid_earth_tide
            product['load_tide_sol1'] = self.load_tide_sol1
            product['load_tide_sol2'] = self.load_tide_sol2
            product['pole_tide'] = self.pole_tide
            product['model_dry_tropo_cor'] = self.model_dry_tropo_cor
            product['model_wet_tropo_cor'] = self.model_wet_tropo_cor
            product['iono_cor_gim_ka'] = self.iono_cor_gim_ka

            if self.debug_flag:
                product['classification'] = self.classification

        return product


def get_pixc_mask(pixc):
    lats = pixc['pixel_cloud']['latitude']
    lons = pixc['pixel_cloud']['longitude']
    area = pixc['pixel_cloud']['pixel_area']
    klass =pixc['pixel_cloud']['classification']
    mask = np.ones(np.shape(pixc['pixel_cloud']['latitude']))

    if np.ma.is_masked(lats):
        mask[lats.mask] = 0
    if np.ma.is_masked(lons):
        mask[lons.mask] = 0
    if np.ma.is_masked(area):
        mask[area.mask] = 0

    mask[np.isnan(lats)] = 0
    mask[np.isnan(lons)] = 0
    mask[np.isnan(klass)] = 0

    # bounds for valid utc
    mask[lats >= 84.0] = 0
    mask[lats <= -80.0] = 0

    return mask==1


def lon_360to180(longitude):
    return np.mod(longitude + 180, 360) - 180


<<<<<<< HEAD
def get_sensor_index(pixc):
    f = interpolate.interp1d(pixc['tvp']['time'], range(len(pixc['tvp']['time'])))
    illumination_time = pixc['pixel_cloud']['illumination_time'].data[
        np.logical_not(pixc['pixel_cloud']['illumination_time'].mask)]
    sensor_index = (np.rint(f(illumination_time))).astype(int).flatten()
    return sensor_index


# TODO: at some point this function should move back to swotCNES
# Note that their version only flattens the part of the interferogram corresponding
# to a water feature... This version flattens the whole interferogram
def compute_interferogram_flatten(ifgram, plus_y_antenna_xyz,
                                  minus_y_antenna_xyz, tvp_index,
                                  wavelength, target_xyz):
    """
    Return the flattened interferogram using provided geolocations
    """
    # Compute distance between target and sensor for each pixel
    dist_e = np.sqrt(
        (plus_y_antenna_xyz[0][tvp_index] - target_xyz[0])**2
        + (plus_y_antenna_xyz[1][tvp_index] - target_xyz[1])**2
        + (plus_y_antenna_xyz[2][tvp_index] - target_xyz[2])**2)

    dist_r = np.sqrt(
        (minus_y_antenna_xyz[0][tvp_index] - target_xyz[0])**2
        + (minus_y_antenna_xyz[1][tvp_index] - target_xyz[1])**2
        + (minus_y_antenna_xyz[2][tvp_index] - target_xyz[2])**2)

    # Compute the corresponding reference phase and flatten the interferogram
    phase_ref = -2*np.pi / wavelength*(dist_e - dist_r)
    interferogram_flatten  = ifgram*np.exp(-1.j*phase_ref)

    return interferogram_flatten
=======
def create_projection_from_bbox(
        corners, proj_type='utm', proj_res=100.0, buff=250.0):
    """ Needed to get same sampling for gdem truth and pixc,
    also simplifies the projection computation
    Modified from Shuai Zhang's raster.py """

    # catch invalid projection type
    if proj_type != 'utm' and proj_type != 'geo':
        raise Exception('Unknown projection type: {}'.format(proj_type))

    # get corners separately
    in_1st = corners[0]
    in_last = corners[1]
    out_1st = corners[2]
    out_last = corners[3]

    x_min = np.min(np.array([in_1st[1],in_last[1],out_1st[1],out_last[1]]))
    y_min = np.min(np.array([in_1st[0],in_last[0],out_1st[0],out_last[0]]))
    x_max = np.max(np.array([in_1st[1],in_last[1],out_1st[1],out_last[1]]))
    y_max = np.max(np.array([in_1st[0],in_last[0],out_1st[0],out_last[0]]))
    proj_center_x = 0

    # find the UTM zone number for the middle of the swath-tile
    if proj_type=='utm':
        lat_mid = (in_1st[0] + in_last[0] + out_1st[0] + out_last[0])/4.0
        lon_mid = (in_1st[1] + in_last[1] + out_1st[1] + out_last[1])/4.0
        x_mid, y_mid, utm_num, zone_mid = utm.from_latlon(lat_mid, lon_mid)

        x_min, y_min, u_num, u_zone = utm.from_latlon(y_min, x_min,
            force_zone_number=utm_num)
        x_max, y_max, u_num1, u_zone1 = utm.from_latlon(y_max, x_max,
            force_zone_number=utm_num)
        proj_center_x = UTM_EASTING_CENTER

    # round limits to the nearest bin (centered at proj_center_x) and add buffer
    x_min = round((x_min - proj_center_x) / proj_res) * proj_res \
            + proj_center_x - buff
    x_max = round((x_max - proj_center_x) / proj_res) * proj_res \
            + proj_center_x + buff
    y_min = round(y_min  / proj_res) * proj_res - buff
    y_max = round(y_max / proj_res) * proj_res + buff

    proj_info = {}
    proj_info['proj_type'] = proj_type
    proj_info['proj_res'] = proj_res
    proj_info['x_min'] = x_min
    proj_info['x_max'] = x_max
    proj_info['y_min'] = y_min
    proj_info['y_max'] = y_max
    proj_info['size_x'] = round((x_max - x_min) / proj_res).astype(int) + 1
    proj_info['size_y'] = round((y_max - y_min) / proj_res).astype(int) + 1

    if proj_type=='utm':
        proj_info['utm_num'] = utm_num
        proj_info['utm_band'] = zone_mid
    else:
        proj_info['utm_num'] = None
        proj_info['utm_band'] = None
    return proj_info


def get_raster_mapping(lats, lons, klass, mask, proj_info):
    # maps all pixels to the corresponding raster bins
    x_tmp=[]
    y_tmp=[]
    mapping_tmp = []

    if proj_info['proj_type']=='geo':
        x_tmp = lons
        y_tmp = lats
    elif proj_info['proj_type']=='utm':
        for x in range(0,len(lats)):
            if mask[x]:
                u_x, u_y, u_num, u_zone = utm.from_latlon(
                    lats[x], lons[x], force_zone_number=proj_info['utm_num'])
                x_tmp.append(u_x)
                y_tmp.append(u_y)
            else:
                x_tmp.append(0)
                y_tmp.append(0)

    for i in range(0, proj_info['size_y']):
        mapping_tmp.append([])
        for j in range(0, proj_info['size_x']):
            mapping_tmp[i].append([])

    for x in range(0,len(lats)):
        i = round((y_tmp[x] - proj_info['y_min']) / proj_info['proj_res']).astype(int)
        j = round((x_tmp[x] - proj_info['x_min']) / proj_info['proj_res']).astype(int)
        # check bounds
        if (i >= 0 and i < proj_info['size_y'] and
            j >= 0 and j < proj_info['size_x']):
            # exclude classes not defined in config
            if klass[x] != 0:
                mapping_tmp[i][j].append(x)

    return mapping_tmp
>>>>>>> 6b8eb57b
<|MERGE_RESOLUTION|>--- conflicted
+++ resolved
@@ -115,7 +115,7 @@
             except KeyError:
                 self.config[key] = config_defaults[key]
 
-<<<<<<< HEAD
+
 class RasterProcessor(object):
     def __init__(self, projection_type, resolution, buffer_size,
                  height_agg_method, area_agg_method, interior_water_classes,
@@ -132,57 +132,6 @@
         self.land_edge_classes = land_edge_classes
         self.dark_water_classes = dark_water_classes
         self.debug_flag = debug_flag
-=======
-    def rasterize(self):
-        '''Rasterize'''
-        self.parse_config_defaults()
-
-        # Get pixelcloud variables
-        pixc_group = self.pixc['pixel_cloud']
-        lats = pixc_group['latitude'][:]
-        lons = pixc_group['longitude'][:]
-        heights = pixc_group['height'][:]
-        klass = pixc_group['classification'][:]
-        pixel_area = pixc_group['pixel_area'][:]
-        num_rare_looks = pixc_group['eff_num_rare_looks'][:]
-        num_med_looks = pixc_group['eff_num_medium_looks'][:]
-        ifgram = pixc_group['interferogram'][:]
-        power1 = pixc_group['power_minus_y'][:]
-        power2 = pixc_group['power_plus_y'][:]
-        dlat_dphi = pixc_group['dlatitude_dphase'][:]
-        dlon_dphi = pixc_group['dlongitude_dphase'][:]
-        dh_dphi = pixc_group['dheight_dphase'][:]
-        phase_noise_std = pixc_group['phase_noise_std'][:]
-        water_fraction = pixc_group['water_frac'][:]
-        water_fraction_uncert = pixc_group['water_frac_uncert'][:]
-        darea_dheight = pixc_group['darea_dheight'][:]
-        Pfd = pixc_group['false_detection_rate'][:]
-        Pmd = pixc_group['missed_detection_rate'][:]
-        cross_trk = pixc_group['cross_track'][:]
-        sig0 = pixc_group['sig0'][:]
-        inc = pixc_group['inc'][:]
-
-        height_std_pix = np.abs(phase_noise_std * dh_dphi)
-        # set bad pix height std to high number to deweight
-        # instead of giving infs/nans
-        bad_num = 1.0e5
-        height_std_pix[height_std_pix<=0] = bad_num
-        height_std_pix[np.isinf(height_std_pix)] = bad_num
-        height_std_pix[np.isnan(height_std_pix)] = bad_num
-
-        looks_to_efflooks = self.pixc['pixel_cloud'].looks_to_efflooks
-
-        mask = self.get_mask()
-
-        # Set temp classes using those defined in the config
-        klass_tmp = np.zeros_like(klass)
-        klass_tmp[np.isin(klass, self.config['interior_water_classes'])] = \
-            INTERIOR_WATER_KLASS
-        klass_tmp[np.isin(klass, self.config['water_edge_classes'])] = \
-            WATER_EDGE_KLASS
-        klass_tmp[np.isin(klass, self.config['land_edge_classes'])] = \
-            LAND_EDGE_KLASS
->>>>>>> 6b8eb57b
 
     def rasterize(self, pixc):
         '''Rasterize'''
@@ -220,7 +169,6 @@
 
         self.proj_mapping = empty_product.get_raster_mapping(pixc, pixc_mask)
 
-<<<<<<< HEAD
         LOGGER.info('Rasterizing data')
         self.aggregate_wse(pixc, pixc_mask)
         self.aggregate_water_area(pixc, pixc_mask)
@@ -358,41 +306,6 @@
             for j in range(0, self.size_x):
                 if len(self.proj_mapping[i][j]) != 0:
                     good = mask[self.proj_mapping[i][j]]
-=======
-        # Create a product with additional fields if in debug mode
-        if self.debug_flag:
-            raster_data = raster_products.RasterDebug()
-        else:
-            raster_data = raster_products.Raster()
-
-        ones_result = np.array([[1 for i in range(self.proj_info['size_x'])]
-                                for i in range(self.proj_info['size_y'])])
-
-        out_h = raster_data['height'].fill_value*ones_result
-        out_h_uc = raster_data['height_uncert'].fill_value*ones_result
-        out_area = raster_data['water_area'].fill_value*ones_result
-        out_area_uc = raster_data['water_area_uncert'].fill_value*ones_result
-        out_area_frac = raster_data['water_frac'].fill_value*ones_result
-        out_area_frac_uc = raster_data['water_frac_uncert'].fill_value*ones_result
-        out_cross_trk = raster_data['cross_track'].fill_value*ones_result
-        out_sig0 = raster_data['sig0'].fill_value*ones_result
-        out_sig0_std = raster_data['sig0_uncert'].fill_value*ones_result
-        out_inc = raster_data['inc'].fill_value*ones_result
-        out_num_pixels = raster_data['num_pixels'].fill_value*ones_result
-        out_dark_frac = raster_data['dark_frac'].fill_value*ones_result
-
-        if self.debug_flag:
-            out_classification = raster_data['classification'].fill_value*ones_result
-
-        LOGGER.info('Rasterizing data')
-        for i in range(0, self.proj_info['size_y']):
-            for j in range(0, self.proj_info['size_x']):
-                if len(proj_mapping[i][j]) != 0:
-                    good = mask[proj_mapping[i][j]]
-                    # Aggregate heights excluding land edges
-                    good_heights = np.logical_and(good,
-                        klass_tmp[proj_mapping[i][j]]!=LAND_EDGE_KLASS)
->>>>>>> 6b8eb57b
                     grid_height = ag.height_with_uncerts(
                         pixc_height[self.proj_mapping[i][j]],
                         good,
@@ -434,14 +347,10 @@
         self.water_frac = np.ma.masked_all((self.size_y, self.size_x))
         self.water_frac_u = np.ma.masked_all((self.size_y, self.size_x))
 
-<<<<<<< HEAD
-        for i in range(0, self.size_y):
-            for j in range(0, self.size_x):
-                if len(self.proj_mapping[i][j]) != 0:
-                    good = mask[self.proj_mapping[i][j]]
-=======
-                    # Aggregate areas
->>>>>>> 6b8eb57b
+        for i in range(0, self.size_y):
+            for j in range(0, self.size_x):
+                if len(self.proj_mapping[i][j]) != 0:
+                    good = mask[self.proj_mapping[i][j]]
                     grid_area = ag.area_with_uncert(
                         pixc_pixel_area[self.proj_mapping[i][j]],
                         pixc_water_fraction[self.proj_mapping[i][j]],
@@ -456,7 +365,6 @@
                         water_edge_klass=WATER_EDGE_KLASS,
                         land_edge_klass=LAND_EDGE_KLASS)
 
-<<<<<<< HEAD
                     self.water_area[i][j] = grid_area[0]
                     self.water_area_u[i][j] = grid_area[1]
                     self.water_frac[i][j] = grid_area[0]/(self.resolution**2)
@@ -530,115 +438,6 @@
                         pixc_pixel_area[self.proj_mapping[i][j]][good],
                         pixc_klass[self.proj_mapping[i][j]][good],
                         pixc_water_fraction[self.proj_mapping[i][j]][good])
-=======
-                    out_area[i][j] = grid_area[0]
-                    out_area_uc[i][j] = grid_area[1]
-                    out_area_frac[i][j] = grid_area[0]/(self.proj_info['proj_res']**2)
-                    out_area_frac_uc[i][j] = grid_area[1]/(self.proj_info['proj_res']**2)
-
-                    # Aggregate cross_track
-                    out_cross_trk[i][j] = ag.simple(
-                        cross_trk[proj_mapping[i][j]][good])
-
-                    # Aggregate sigma0
-                    out_sig0[i][j] = ag.simple(
-                        sig0[proj_mapping[i][j]][good], metric='mean')
-                    out_sig0_std[i][j] = ag.height_uncert_std(
-                        sig0[proj_mapping[i][j]],
-                        good,
-                        num_rare_looks[proj_mapping[i][j]],
-                        num_med_looks[proj_mapping[i][j]])
-
-                    # Aggregate incidence angle
-                    out_inc[i][j] = ag.simple(
-                        inc[proj_mapping[i][j]][good], metric='mean')
-
-                    # Aggregate number of pixels
-                    out_num_pixels[i][j] = ag.simple(good, metric='sum')
-
-                    # Aggregate dark fraction
-                    out_dark_frac[i][j] = self.calc_dark_frac(
-                        pixel_area[proj_mapping[i][j]][good],
-                        klass[proj_mapping[i][j]][good],
-                        water_fraction[proj_mapping[i][j]][good])
-
-                    # Aggregate binary classification
-                    if self.debug_flag:
-                        out_classification[i][j] = ag.simple(
-                            klass[proj_mapping[i][j]][good], metric='mode')
-
-        # TODO: rethink handling of this, but for now uncert can be inf or nan
-        # if water area is 0. Set to fill value.
-        out_area_frac_uc[np.logical_or(np.isnan(out_area_frac_uc),
-            np.isinf(out_area_frac_uc))] = raster_data['water_frac_uncert'].fill_value
-        out_h_uc[np.isnan(out_h_uc)] = raster_data['height_uncert'].fill_value
-
-        # Assemble the product
-        LOGGER.info('Assembling Raster Product')
-        current_datetime = datetime.utcnow()
-        raster_data.history = "{:04d}-{:02d}-{:02d}".format(current_datetime.year,
-                                                            current_datetime.month,
-                                                            current_datetime.day)
-        raster_data.cycle_number = self.pixc.cycle_number
-        raster_data.pass_number = self.pixc.pass_number
-        raster_data.tile_numbers = self.pixc.tile_number
-        raster_data.tile_names = self.pixc.tile_name
-        raster_data.proj_type = self.proj_info['proj_type']
-        raster_data.proj_res = self.proj_info['proj_res']
-        raster_data.utm_num = self.proj_info['utm_num']
-        raster_data.utm_band = self.proj_info['utm_band']
-        raster_data.x_min = self.proj_info['x_min']
-        raster_data.x_max = self.proj_info['x_max']
-        raster_data.y_min = self.proj_info['y_min']
-        raster_data.y_max = self.proj_info['y_max']
-        raster_data['x'] = np.linspace(self.proj_info['x_min'],
-                                       self.proj_info['x_max'],
-                                       self.proj_info['size_x'])
-        raster_data['y'] = np.linspace(self.proj_info['y_min'],
-                                       self.proj_info['y_max'],
-                                       self.proj_info['size_y'])
-        raster_data['height'] = out_h
-        raster_data['height_uncert'] = out_h_uc
-        raster_data['water_area'] = out_area
-        raster_data['water_area_uncert'] = out_area_uc
-        raster_data['water_frac'] = out_area_frac
-        raster_data['water_frac_uncert'] = out_area_frac_uc
-        raster_data['cross_track'] = out_cross_trk
-        raster_data['sig0'] = out_sig0
-        raster_data['sig0_uncert'] = out_sig0_std
-        raster_data['inc'] = out_inc
-        raster_data['num_pixels'] = out_num_pixels
-        raster_data['dark_frac'] = out_dark_frac
-
-        if self.debug_flag:
-            raster_data['classification'] = out_classification
-
-        return raster_data
-
-    def get_mask(self):
-        lats = self.pixc['pixel_cloud']['latitude'][:]
-        lons = self.pixc['pixel_cloud']['longitude'][:]
-        area = self.pixc['pixel_cloud']['pixel_area'][:]
-        klass = self.pixc['pixel_cloud']['classification'][:]
-        mask = np.ones(np.shape(self.pixc['pixel_cloud']['latitude']))
-
-        if np.ma.is_masked(lats):
-            mask[lats.mask] = 0
-        if np.ma.is_masked(lons):
-            mask[lons.mask] = 0
-        if np.ma.is_masked(area):
-            mask[area.mask] = 0
-
-        mask[np.isnan(lats)] = 0
-        mask[np.isnan(lons)] = 0
-        mask[np.isnan(klass)] = 0
-
-        # bounds for valid utc
-        mask[lats >= 84.0] = 0
-        mask[lats <= -80.0] = 0
-
-        return mask==1
->>>>>>> 6b8eb57b
 
     def calc_dark_frac(self, pixel_area, klass, water_frac):
         water_frac[water_frac<0] = 0
@@ -827,7 +626,6 @@
     return np.mod(longitude + 180, 360) - 180
 
 
-<<<<<<< HEAD
 def get_sensor_index(pixc):
     f = interpolate.interp1d(pixc['tvp']['time'], range(len(pixc['tvp']['time'])))
     illumination_time = pixc['pixel_cloud']['illumination_time'].data[
@@ -860,103 +658,4 @@
     phase_ref = -2*np.pi / wavelength*(dist_e - dist_r)
     interferogram_flatten  = ifgram*np.exp(-1.j*phase_ref)
 
-    return interferogram_flatten
-=======
-def create_projection_from_bbox(
-        corners, proj_type='utm', proj_res=100.0, buff=250.0):
-    """ Needed to get same sampling for gdem truth and pixc,
-    also simplifies the projection computation
-    Modified from Shuai Zhang's raster.py """
-
-    # catch invalid projection type
-    if proj_type != 'utm' and proj_type != 'geo':
-        raise Exception('Unknown projection type: {}'.format(proj_type))
-
-    # get corners separately
-    in_1st = corners[0]
-    in_last = corners[1]
-    out_1st = corners[2]
-    out_last = corners[3]
-
-    x_min = np.min(np.array([in_1st[1],in_last[1],out_1st[1],out_last[1]]))
-    y_min = np.min(np.array([in_1st[0],in_last[0],out_1st[0],out_last[0]]))
-    x_max = np.max(np.array([in_1st[1],in_last[1],out_1st[1],out_last[1]]))
-    y_max = np.max(np.array([in_1st[0],in_last[0],out_1st[0],out_last[0]]))
-    proj_center_x = 0
-
-    # find the UTM zone number for the middle of the swath-tile
-    if proj_type=='utm':
-        lat_mid = (in_1st[0] + in_last[0] + out_1st[0] + out_last[0])/4.0
-        lon_mid = (in_1st[1] + in_last[1] + out_1st[1] + out_last[1])/4.0
-        x_mid, y_mid, utm_num, zone_mid = utm.from_latlon(lat_mid, lon_mid)
-
-        x_min, y_min, u_num, u_zone = utm.from_latlon(y_min, x_min,
-            force_zone_number=utm_num)
-        x_max, y_max, u_num1, u_zone1 = utm.from_latlon(y_max, x_max,
-            force_zone_number=utm_num)
-        proj_center_x = UTM_EASTING_CENTER
-
-    # round limits to the nearest bin (centered at proj_center_x) and add buffer
-    x_min = round((x_min - proj_center_x) / proj_res) * proj_res \
-            + proj_center_x - buff
-    x_max = round((x_max - proj_center_x) / proj_res) * proj_res \
-            + proj_center_x + buff
-    y_min = round(y_min  / proj_res) * proj_res - buff
-    y_max = round(y_max / proj_res) * proj_res + buff
-
-    proj_info = {}
-    proj_info['proj_type'] = proj_type
-    proj_info['proj_res'] = proj_res
-    proj_info['x_min'] = x_min
-    proj_info['x_max'] = x_max
-    proj_info['y_min'] = y_min
-    proj_info['y_max'] = y_max
-    proj_info['size_x'] = round((x_max - x_min) / proj_res).astype(int) + 1
-    proj_info['size_y'] = round((y_max - y_min) / proj_res).astype(int) + 1
-
-    if proj_type=='utm':
-        proj_info['utm_num'] = utm_num
-        proj_info['utm_band'] = zone_mid
-    else:
-        proj_info['utm_num'] = None
-        proj_info['utm_band'] = None
-    return proj_info
-
-
-def get_raster_mapping(lats, lons, klass, mask, proj_info):
-    # maps all pixels to the corresponding raster bins
-    x_tmp=[]
-    y_tmp=[]
-    mapping_tmp = []
-
-    if proj_info['proj_type']=='geo':
-        x_tmp = lons
-        y_tmp = lats
-    elif proj_info['proj_type']=='utm':
-        for x in range(0,len(lats)):
-            if mask[x]:
-                u_x, u_y, u_num, u_zone = utm.from_latlon(
-                    lats[x], lons[x], force_zone_number=proj_info['utm_num'])
-                x_tmp.append(u_x)
-                y_tmp.append(u_y)
-            else:
-                x_tmp.append(0)
-                y_tmp.append(0)
-
-    for i in range(0, proj_info['size_y']):
-        mapping_tmp.append([])
-        for j in range(0, proj_info['size_x']):
-            mapping_tmp[i].append([])
-
-    for x in range(0,len(lats)):
-        i = round((y_tmp[x] - proj_info['y_min']) / proj_info['proj_res']).astype(int)
-        j = round((x_tmp[x] - proj_info['x_min']) / proj_info['proj_res']).astype(int)
-        # check bounds
-        if (i >= 0 and i < proj_info['size_y'] and
-            j >= 0 and j < proj_info['size_x']):
-            # exclude classes not defined in config
-            if klass[x] != 0:
-                mapping_tmp[i][j].append(x)
-
-    return mapping_tmp
->>>>>>> 6b8eb57b
+    return interferogram_flatten